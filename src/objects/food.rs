--- conflicted
+++ resolved
@@ -1,129 +1,124 @@
-use bevy::{prelude::*, sprite::MaterialMesh2dBundle};
-
-use crate::prelude::*;
-
-use super::ZooidAssets;
-
-pub struct FoodPlugin;
-impl Plugin for FoodPlugin {
-    fn build(&self, app: &mut App) {
-        app.add_systems(
-            FixedUpdate,
-            (
-                Food::update.in_set(SystemStage::PreCompute),
-                Food::spawn.in_set(SystemStage::Spawn),
-                FoodBackground::update.in_set(SystemStage::Compute),
-            ),
-        );
-    }
-}
-
-#[derive(Component, Default)]
-pub struct Food {
-    period_sec: f32,
-}
-impl Food {
-    pub fn spawn(
-        mut commands: Commands,
-        assets: Res<ZooidAssets>,
-<<<<<<< HEAD
-        grid_spec: Res<GridSpec>,
-        keyboard_input: Res<ButtonInput<KeyCode>>,
-=======
-        // grid_spec: Res<GridSpec>,
-        mut control_events: EventReader<ControlEvent>,
->>>>>>> cbb6a1a6
-    ) {
-        for control_event in control_events.read() {
-            if control_event.is_pressed(ControlAction::SpawnFood) {
-                commands
-                    .spawn(Food { period_sec: 1.0 }.bundle(control_event.position, &assets))
-                    .with_children(|parent| {
-                        parent.spawn(FoodBackground.bundle(&assets));
-                    });
-                // Old code to spawn lots of food.
-                // for row in 0..20 {
-                //     for col in 0..20 {
-                //         commands
-                //             .spawn(Food { period_sec: 1.0 }.bundle(
-                //                 Vec2 {
-                //                     x: (0.5 + row as f32),
-                //                     y: (0.5 + col as f32),
-                //                 } * grid_spec.width
-                //                     - Vec2 { x: 10., y: 10. } * grid_spec.width,
-                //                 &assets,
-                //             ))
-                //             .with_children(|parent| {
-                //                 parent.spawn(FoodBackground.bundle(&assets));
-                //             });
-                //     }
-                // }
-            }
-        }
-    }
-
-    pub fn bundle(self, position: Vec2, assets: &ZooidAssets) -> impl Bundle {
-        (
-            self,
-            Object::Food,
-            Team::None,
-            GridEntity::default(),
-            MaterialMesh2dBundle::<ColorMaterial> {
-                mesh: assets.mesh.clone().into(),
-                transform: Transform::default()
-                    .with_scale(Vec2::splat(10.0).extend(1.))
-                    .with_translation(position.extend(zindex::FOOD)),
-                material: assets.get_team_material(Team::None).primary,
-                ..default()
-            },
-            PhysicsBundle {
-                material: PhysicsMaterialType::Food,
-                ..default()
-            },
-            Objectives::default(),
-            Health::new(1),
-            Selected::default(),
-            Name::new("ZooidFood"),
-        )
-    }
-
-    pub fn update(time: Res<Time>, mut query: Query<(&Self, &mut Acceleration)>) {
-        for (food, mut new_velocity) in &mut query {
-            let (x, y) = (time.elapsed_seconds() * food.period_sec).sin_cos();
-            new_velocity.0 += 0.01 * Vec2 { x, y }
-        }
-    }
-}
-
-#[derive(Component, Default)]
-pub struct FoodBackground;
-impl FoodBackground {
-    pub fn bundle(self, assets: &ZooidAssets) -> impl Bundle {
-        (
-            self,
-            MaterialMesh2dBundle::<ColorMaterial> {
-                mesh: assets.mesh.clone().into(),
-                transform: Transform::default()
-                    .with_scale(Vec2::splat(1.5).extend(1.))
-                    .with_translation(Vec3 {
-                        x: 0.0,
-                        y: 0.0,
-                        z: zindex::FOOD_BACKGROUND,
-                    }),
-                material: assets.get_team_material(Team::None).background,
-                ..default()
-            },
-        )
-    }
-    pub fn update(
-        mut query: Query<(&mut Transform, &Parent), With<Self>>,
-        parent_velocities: Query<&Velocity, With<Children>>,
-    ) {
-        for (mut transform, parent) in &mut query {
-            let parent_velocity = parent_velocities
-                .get(parent.get())
-                .expect("Invalid parent.");
-            transform.translation = -0.1 * parent_velocity.extend(0.);
-        }
-    }
-}
+use bevy::{prelude::*, sprite::MaterialMesh2dBundle};
+
+use crate::prelude::*;
+
+use super::ZooidAssets;
+
+pub struct FoodPlugin;
+impl Plugin for FoodPlugin {
+    fn build(&self, app: &mut App) {
+        app.add_systems(
+            FixedUpdate,
+            (
+                Food::update.in_set(SystemStage::PreCompute),
+                Food::spawn.in_set(SystemStage::Spawn),
+                FoodBackground::update.in_set(SystemStage::Compute),
+            ),
+        );
+    }
+}
+
+#[derive(Component, Default)]
+pub struct Food {
+    period_sec: f32,
+}
+impl Food {
+    pub fn spawn(
+        mut commands: Commands,
+        assets: Res<ZooidAssets>,
+        // grid_spec: Res<GridSpec>,
+        mut control_events: EventReader<ControlEvent>,
+    ) {
+        for control_event in control_events.read() {
+            if control_event.is_pressed(ControlAction::SpawnFood) {
+                commands
+                    .spawn(Food { period_sec: 1.0 }.bundle(control_event.position, &assets))
+                    .with_children(|parent| {
+                        parent.spawn(FoodBackground.bundle(&assets));
+                    });
+                // Old code to spawn lots of food.
+                // for row in 0..20 {
+                //     for col in 0..20 {
+                //         commands
+                //             .spawn(Food { period_sec: 1.0 }.bundle(
+                //                 Vec2 {
+                //                     x: (0.5 + row as f32),
+                //                     y: (0.5 + col as f32),
+                //                 } * grid_spec.width
+                //                     - Vec2 { x: 10., y: 10. } * grid_spec.width,
+                //                 &assets,
+                //             ))
+                //             .with_children(|parent| {
+                //                 parent.spawn(FoodBackground.bundle(&assets));
+                //             });
+                //     }
+                // }
+            }
+        }
+    }
+
+    pub fn bundle(self, position: Vec2, assets: &ZooidAssets) -> impl Bundle {
+        (
+            self,
+            Object::Food,
+            Team::None,
+            GridEntity::default(),
+            MaterialMesh2dBundle::<ColorMaterial> {
+                mesh: assets.mesh.clone().into(),
+                transform: Transform::default()
+                    .with_scale(Vec2::splat(10.0).extend(1.))
+                    .with_translation(position.extend(zindex::FOOD)),
+                material: assets.get_team_material(Team::None).primary,
+                ..default()
+            },
+            PhysicsBundle {
+                material: PhysicsMaterialType::Food,
+                ..default()
+            },
+            Objectives::default(),
+            Health::new(1),
+            Selected::default(),
+            Name::new("ZooidFood"),
+        )
+    }
+
+    pub fn update(time: Res<Time>, mut query: Query<(&Self, &mut Acceleration)>) {
+        for (food, mut new_velocity) in &mut query {
+            let (x, y) = (time.elapsed_seconds() * food.period_sec).sin_cos();
+            new_velocity.0 += 0.01 * Vec2 { x, y }
+        }
+    }
+}
+
+#[derive(Component, Default)]
+pub struct FoodBackground;
+impl FoodBackground {
+    pub fn bundle(self, assets: &ZooidAssets) -> impl Bundle {
+        (
+            self,
+            MaterialMesh2dBundle::<ColorMaterial> {
+                mesh: assets.mesh.clone().into(),
+                transform: Transform::default()
+                    .with_scale(Vec2::splat(1.5).extend(1.))
+                    .with_translation(Vec3 {
+                        x: 0.0,
+                        y: 0.0,
+                        z: zindex::FOOD_BACKGROUND,
+                    }),
+                material: assets.get_team_material(Team::None).background,
+                ..default()
+            },
+        )
+    }
+    pub fn update(
+        mut query: Query<(&mut Transform, &Parent), With<Self>>,
+        parent_velocities: Query<&Velocity, With<Children>>,
+    ) {
+        for (mut transform, parent) in &mut query {
+            let parent_velocity = parent_velocities
+                .get(parent.get())
+                .expect("Invalid parent.");
+            transform.translation = -0.1 * parent_velocity.extend(0.);
+        }
+    }
+}