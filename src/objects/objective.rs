use std::{f32::consts::PI, time::Duration};

use crate::prelude::*;
use bevy::{prelude::*, text::Text2dBounds};
use rand::Rng;

pub struct ObjectivePlugin;
impl Plugin for ObjectivePlugin {
    fn build(&self, app: &mut App) {
        app.register_type::<ObjectiveConfig>().add_systems(
            FixedUpdate,
<<<<<<< HEAD
            Objectives::update.in_set(SystemStage::PreCompute),
=======
            (
                Objective::update.in_set(SystemStage::PreCompute),
                ObjectiveDebugger::update
                    .in_set(SystemStage::PreCompute)
                    .after(Objective::update),
            ),
>>>>>>> e088fa63
        );
    }
}
#[derive(Resource, Debug, Clone, Reflect)]
#[reflect(Resource)]
pub struct ObjectiveConfig {
    pub max_acceleration: f32,
    pub repell_radius: f32,
    pub slow_factor: f32,
    pub attack_radius: f32,
}
impl Default for ObjectiveConfig {
    fn default() -> Self {
        Self {
            max_acceleration: 0.0,
            repell_radius: 1.0,
            slow_factor: 0.0,
            attack_radius: 32.0,
        }
    }
}
impl ObjectiveConfig {
    /// Apply a slowing force against current velocity when near the goal.
    /// Also, undo some of the acceleration force when near the goal.
    pub fn slow_force(
        &self,
        velocity: Velocity,
        position: Vec2,
        target_position: Vec2,
        flow_acceleration: Acceleration,
    ) -> Acceleration {
        let position_delta = target_position - position;
        let dist_squared = position_delta.length_squared();
        let radius = self.repell_radius;
        let radius_squared = radius * radius;

        //  When within radius, this is negative
        let radius_diff = (dist_squared - radius_squared) / radius_squared;
        Acceleration(
            self.slow_factor
                * if dist_squared < radius_squared {
                    -1.0 * velocity.0
                } else {
                    Vec2::ZERO
                }
                + flow_acceleration.0 * radius_diff.clamp(-1., 0.),
        )
    }
}

#[derive(Debug, Clone)]
// Entity will attack nearest enemy in surrounding grid
pub struct AttackEntity {
    pub entity: Entity,
    pub frame: u16,
    pub cooldown: Timer,
}

// A stack of objectives.
/// Represents the objective of the owning entity.
<<<<<<< HEAD
#[derive(Component, Default, Debug, Clone, DerefMut, Deref)]
pub struct Objectives(pub Vec<Objective>);
impl Objectives {
=======
#[derive(Component, Default, Debug, Clone)]
pub enum Objective {
    /// Entity has no objective.
    #[default]
    None,
    /// Entity wants to follow the transform of another entity.
    FollowEntity(Entity),
    /// Attack Entity
    AttackEntity {
        entity: Entity,
        frame: u16,
        cooldown: Timer,
    },
}
impl Objective {
>>>>>>> e088fa63
    /// Update acceleration from the current objective.
    pub fn update(
        mut query: Query<(&mut Self, &Object, &Transform, &Velocity, &mut Acceleration)>,
        others: Query<(&Transform, &Velocity)>,
        configs: Res<Configs>,
        navigation_grid: Res<EntityFlowGrid2>,
        obstacles_grid: Res<Grid2<Obstacle>>,
        time: Res<Time>,
    ) {
        for (mut objectives, object, transform, velocity, mut acceleration) in &mut query {
            let config = configs.get(object);
<<<<<<< HEAD
            objectives.remove_invalid(&transforms);
            if let Some(objective) = objectives.last_mut() {
                *acceleration += objective.acceleration(
                    &transforms,
                    transform,
                    *velocity,
                    &config.waypoint,
                    &navigation_grid,
                    &time,
                );
            }
        }
    }

    // When we are near a new  nearest enemy, if we are doing nothing or following an entity, then we should target the new enemy.
    pub fn update_new_enemy(&mut self, event: &CreateWaypointEvent) {
        if let Some(objective) = self.last() {
            if objective.can_attack() {
                self.push(Objective::attack(event));
            }
        } else {
            self.push(Objective::attack(event));
        }
    }

    pub fn remove_invalid(&mut self, transforms: &Query<&Transform>) {
        while let Some(objective) = self.last() {
            if !objective.is_valid(transforms) {
                self.pop();
            }
        }
    }
}

/// Represents the objective of the owning entity.
#[derive(Debug, Clone)]
pub enum Objective {
    /// Entity wants to follow the transform of another entity.
    FollowEntity(Entity),
    /// Attack Entity
    AttackEntity(AttackEntity),
}
impl Objective {
    // Returns acceleration for following an entity.
    pub fn accelerate_to_entity(
        entity: Entity,
=======
            if let Some(resolved) = objective.resolve(transform, &others, &time, &config.waypoint) {
                *acceleration +=
                    resolved.acceleration(transform, *velocity, config, &navigation_grid);
                let current_acceleration = *acceleration;
                *acceleration += obstacles_grid.obstacles_acceleration(
                    transform.translation.xy(),
                    *velocity,
                    current_acceleration,
                ) * config.obstacle_acceleration;
            } else {
                *objective = Self::None;
            }
        }
    }

    pub fn get_followed_entity(&self) -> Option<Entity> {
        match self {
            Self::AttackEntity {
                entity,
                frame: _,
                cooldown: _,
            } => Some(*entity),
            Self::FollowEntity(entity) => Some(*entity),
            _ => None,
        }
    }
    /// Gets a random attack cooldown.
    pub fn attack_cooldown() -> Duration {
        Duration::from_millis(rand::thread_rng().gen_range(0..1200))
    }

    /// Gets a random attack delay.
    pub fn attack_delay() -> Duration {
        Duration::from_millis(rand::thread_rng().gen_range(0..300))
    }

    /// Given an objective, get the next one (if there should be a next one, else None).
    pub fn next(&self, event: &Option<CreateWaypointEvent>) -> Option<Self> {
        match self {
            Self::None | Self::FollowEntity(_) => event.as_ref().map(|event| Self::AttackEntity {
                entity: event.entity,
                frame: 0,
                cooldown: Timer::from_seconds(
                    Self::attack_delay().as_secs_f32(),
                    TimerMode::Repeating,
                ),
            }),
            Self::AttackEntity {
                entity: _,
                frame: _,
                cooldown: _,
            } => None,
        }
    }

    /// Resolve the entity references for the objective and store them in ResolvedObjective.
    /// If there are invalid entity references (deleted entities), return None.
    pub fn resolve(
        &mut self,
>>>>>>> e088fa63
        transform: &Transform,
        query: &Query<(&Transform, &Velocity)>,
        time: &Time,
        config: &ObjectiveConfig,
    ) -> Option<ResolvedObjective> {
        match self {
            Self::None => Some(ResolvedObjective::None),
            Self::FollowEntity(entity) => {
                if let Ok((other_transform, _other_velocity)) = query.get(*entity) {
                    Some(ResolvedObjective::FollowEntity {
                        entity: *entity,
                        position: other_transform.translation.xy(),
                    })
                } else {
                    None
                }
            }
            Self::AttackEntity {
                entity,
                frame,
                cooldown,
            } => {
                cooldown.tick(time.delta());
                if let Ok((other_transform, other_velocity)) = query.get(*entity) {
                    let position = transform.translation.xy();
                    let other_position = other_transform.translation.xy();
                    let target_position = other_position + other_velocity.0;
                    let delta = target_position - position;
                    if delta.length_squared() < config.attack_radius * config.attack_radius
                        && cooldown.finished()
                    {
                        cooldown.set_duration(Self::attack_cooldown());
                        *frame = 3;
                    }
                    if *frame > 0 {
                        *frame -= 1;
                    }
                    Some(ResolvedObjective::AttackEntity {
                        entity: *entity,
                        position,
                        target_position,
                        frame: *frame,
                    })
                } else {
                    None
                }
            }
        }
    }
}

<<<<<<< HEAD
    // Returns true iff the objective contains valid entity references.
    pub fn is_valid(&self, transforms: &Query<&Transform>) -> bool {
        match self {
            Self::FollowEntity(entity)
            | Self::AttackEntity(AttackEntity {
                entity,
                cooldown: _,
            }) => transforms.get(*entity).is_ok(),
        }
    }

    /// Returns true iff the objective can follow up into an attack
    pub fn can_attack(&self) -> bool {
        matches!(self, Self::FollowEntity(_))
    }

=======
/// Represents the objective of the owning entity.
#[derive(Component, Default, Debug, Clone)]
pub enum ResolvedObjective {
    /// Entity has no objective.
    #[default]
    None,
    /// Entity wants to follow the transform of another entity.
    FollowEntity { entity: Entity, position: Vec2 },
    /// Attack Entity
    AttackEntity {
        entity: Entity,
        position: Vec2,
        target_position: Vec2,
        frame: u16,
    },
}
impl ResolvedObjective {
>>>>>>> e088fa63
    // Returns acceleration for this objective.
    pub fn acceleration(
        &self,
        transform: &Transform,
        velocity: Velocity,
        config: &Config,
        navigation_grid: &EntityFlowGrid2,
    ) -> Acceleration {
        let position = transform.translation.xy();
        match self {
            Self::FollowEntity {
                entity,
                position: target_position,
            } => Self::accelerate_to_entity(
                *entity,
                position,
                *target_position,
                config,
                velocity,
                navigation_grid,
            ),
            Self::AttackEntity {
                entity,
                position,
                target_position,
                frame,
            } => {
                let delta = *target_position - *position;
                if *frame > 0 {
                    Acceleration(delta.normalize() * config.attack_velocity)
                } else {
                    Self::accelerate_to_entity(
                        *entity,
                        *position,
                        *target_position,
                        config,
                        velocity,
                        navigation_grid,
                    ) + Acceleration(delta.normalize() * 0.0)
                }
            }
<<<<<<< HEAD
        }
    }

    pub fn get_followed_entity(&self) -> Option<Entity> {
        match self {
            Self::AttackEntity(AttackEntity {
                entity,
                cooldown: _,
            }) => Some(*entity),
            Self::FollowEntity(entity) => Some(*entity),
=======
            Self::None => {
                // If no objective, slow down and circle about.
                let half_velocity = velocity.0 / 2.;
                Acceleration(Mat2::from_angle(PI / 16.) * half_velocity - half_velocity)
            }
        }
    }

    // Returns acceleration for following an entity.
    pub fn accelerate_to_entity(
        entity: Entity,
        position: Vec2,
        target_position: Vec2,
        config: &Config,
        velocity: Velocity,
        navigation_grid: &EntityFlowGrid2,
    ) -> Acceleration {
        if let Some(flow_grid) = navigation_grid.get(&entity) {
            let target_cell = flow_grid.to_rowcol(target_position);
            let target_cell_position = flow_grid.to_world_position(target_cell);
            let flow_acceleration = flow_grid.flow_acceleration5(position) * config.nav_flow_factor;
            flow_acceleration
                + config.waypoint.slow_force(
                    velocity,
                    position,
                    target_cell_position,
                    flow_acceleration,
                )
        } else {
            warn!(
                "Missing entity. This is okay if it's only for one frame. Entity: {:?}",
                entity
            );
            Acceleration::ZERO
>>>>>>> e088fa63
        }
    }
}

#[derive(Component)]
#[component(storage = "SparseSet")]
pub struct ObjectiveDebugger;
impl ObjectiveDebugger {
    #[allow(dead_code)]
    pub fn bundle(self) -> impl Bundle {
        info!("ObjectiveDebugger::bundle");
        (
            Text2dBundle {
                text: Text {
                    sections: vec![TextSection::new(
                        "Objective",
                        TextStyle {
                            font_size: 18.0,
                            ..default()
                        },
                    )],
                    alignment: TextAlignment::Center,
                    ..default()
                },
                text_2d_bounds: Text2dBounds {
                    // Wrap text in the rectangle
                    size: Vec2::new(1., 1.),
                },
                // ensure the text is drawn on top of the box
                transform: Transform::from_translation(Vec3::Z).with_scale(Vec3::new(0.1, 0.1, 1.)),
                ..default()
            },
            self,
        )
    }

<<<<<<< HEAD
    /// Given an objective, get the next one (if there should be a next one, else None).
    pub fn attack(event: &CreateWaypointEvent) -> Self {
        Self::AttackEntity(AttackEntity {
            entity: event.entity,
            cooldown: Timer::from_seconds(Self::attack_delay().as_secs_f32(), TimerMode::Repeating),
        })
=======
    #[allow(dead_code)]
    pub fn update(
        mut query: Query<(&mut Text, &Parent), With<Self>>,
        objectives: Query<&Objective, Without<Self>>,
    ) {
        for (mut text, parent) in query.iter_mut() {
            let objective = objectives.get(parent.get()).unwrap();
            *text = Text::from_sections(vec![TextSection::new(
                format!("{:?}", objective),
                TextStyle {
                    font_size: 18.0,
                    ..default()
                },
            )]);
        }
>>>>>>> e088fa63
    }
}<|MERGE_RESOLUTION|>--- conflicted
+++ resolved
@@ -9,16 +9,12 @@
     fn build(&self, app: &mut App) {
         app.register_type::<ObjectiveConfig>().add_systems(
             FixedUpdate,
-<<<<<<< HEAD
-            Objectives::update.in_set(SystemStage::PreCompute),
-=======
             (
-                Objective::update.in_set(SystemStage::PreCompute),
+                Objectives::update.in_set(SystemStage::PreCompute),
                 ObjectiveDebugger::update
                     .in_set(SystemStage::PreCompute)
                     .after(Objective::update),
             ),
->>>>>>> e088fa63
         );
     }
 }
@@ -77,13 +73,7 @@
     pub cooldown: Timer,
 }
 
-// A stack of objectives.
 /// Represents the objective of the owning entity.
-<<<<<<< HEAD
-#[derive(Component, Default, Debug, Clone, DerefMut, Deref)]
-pub struct Objectives(pub Vec<Objective>);
-impl Objectives {
-=======
 #[derive(Component, Default, Debug, Clone)]
 pub enum Objective {
     /// Entity has no objective.
@@ -98,8 +88,11 @@
         cooldown: Timer,
     },
 }
-impl Objective {
->>>>>>> e088fa63
+
+/// Represents the objectives of the owning entity.
+#[derive(Component, Default, Debug, Clone, DerefMut, Deref)]
+pub struct Objectives(pub Vec<Objective>);
+impl Objectives {
     /// Update acceleration from the current objective.
     pub fn update(
         mut query: Query<(&mut Self, &Object, &Transform, &Velocity, &mut Acceleration)>,
@@ -111,54 +104,6 @@
     ) {
         for (mut objectives, object, transform, velocity, mut acceleration) in &mut query {
             let config = configs.get(object);
-<<<<<<< HEAD
-            objectives.remove_invalid(&transforms);
-            if let Some(objective) = objectives.last_mut() {
-                *acceleration += objective.acceleration(
-                    &transforms,
-                    transform,
-                    *velocity,
-                    &config.waypoint,
-                    &navigation_grid,
-                    &time,
-                );
-            }
-        }
-    }
-
-    // When we are near a new  nearest enemy, if we are doing nothing or following an entity, then we should target the new enemy.
-    pub fn update_new_enemy(&mut self, event: &CreateWaypointEvent) {
-        if let Some(objective) = self.last() {
-            if objective.can_attack() {
-                self.push(Objective::attack(event));
-            }
-        } else {
-            self.push(Objective::attack(event));
-        }
-    }
-
-    pub fn remove_invalid(&mut self, transforms: &Query<&Transform>) {
-        while let Some(objective) = self.last() {
-            if !objective.is_valid(transforms) {
-                self.pop();
-            }
-        }
-    }
-}
-
-/// Represents the objective of the owning entity.
-#[derive(Debug, Clone)]
-pub enum Objective {
-    /// Entity wants to follow the transform of another entity.
-    FollowEntity(Entity),
-    /// Attack Entity
-    AttackEntity(AttackEntity),
-}
-impl Objective {
-    // Returns acceleration for following an entity.
-    pub fn accelerate_to_entity(
-        entity: Entity,
-=======
             if let Some(resolved) = objective.resolve(transform, &others, &time, &config.waypoint) {
                 *acceleration +=
                     resolved.acceleration(transform, *velocity, config, &navigation_grid);
@@ -182,9 +127,9 @@
                 cooldown: _,
             } => Some(*entity),
             Self::FollowEntity(entity) => Some(*entity),
-            _ => None,
-        }
-    }
+        }
+    }
+
     /// Gets a random attack cooldown.
     pub fn attack_cooldown() -> Duration {
         Duration::from_millis(rand::thread_rng().gen_range(0..1200))
@@ -218,7 +163,6 @@
     /// If there are invalid entity references (deleted entities), return None.
     pub fn resolve(
         &mut self,
->>>>>>> e088fa63
         transform: &Transform,
         query: &Query<(&Transform, &Velocity)>,
         time: &Time,
@@ -270,24 +214,6 @@
     }
 }
 
-<<<<<<< HEAD
-    // Returns true iff the objective contains valid entity references.
-    pub fn is_valid(&self, transforms: &Query<&Transform>) -> bool {
-        match self {
-            Self::FollowEntity(entity)
-            | Self::AttackEntity(AttackEntity {
-                entity,
-                cooldown: _,
-            }) => transforms.get(*entity).is_ok(),
-        }
-    }
-
-    /// Returns true iff the objective can follow up into an attack
-    pub fn can_attack(&self) -> bool {
-        matches!(self, Self::FollowEntity(_))
-    }
-
-=======
 /// Represents the objective of the owning entity.
 #[derive(Component, Default, Debug, Clone)]
 pub enum ResolvedObjective {
@@ -305,7 +231,6 @@
     },
 }
 impl ResolvedObjective {
->>>>>>> e088fa63
     // Returns acceleration for this objective.
     pub fn acceleration(
         &self,
@@ -347,18 +272,6 @@
                     ) + Acceleration(delta.normalize() * 0.0)
                 }
             }
-<<<<<<< HEAD
-        }
-    }
-
-    pub fn get_followed_entity(&self) -> Option<Entity> {
-        match self {
-            Self::AttackEntity(AttackEntity {
-                entity,
-                cooldown: _,
-            }) => Some(*entity),
-            Self::FollowEntity(entity) => Some(*entity),
-=======
             Self::None => {
                 // If no objective, slow down and circle about.
                 let half_velocity = velocity.0 / 2.;
@@ -393,7 +306,6 @@
                 entity
             );
             Acceleration::ZERO
->>>>>>> e088fa63
         }
     }
 }
@@ -430,14 +342,6 @@
         )
     }
 
-<<<<<<< HEAD
-    /// Given an objective, get the next one (if there should be a next one, else None).
-    pub fn attack(event: &CreateWaypointEvent) -> Self {
-        Self::AttackEntity(AttackEntity {
-            entity: event.entity,
-            cooldown: Timer::from_seconds(Self::attack_delay().as_secs_f32(), TimerMode::Repeating),
-        })
-=======
     #[allow(dead_code)]
     pub fn update(
         mut query: Query<(&mut Text, &Parent), With<Self>>,
@@ -453,6 +357,5 @@
                 },
             )]);
         }
->>>>>>> e088fa63
     }
 }