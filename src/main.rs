use bevy::prelude::*;

pub mod aabb;
pub mod camera;
pub mod cursor;
pub mod effects;
pub mod grid;
pub mod inputs;
pub mod meshes;
pub mod objects;
pub mod physics;
pub mod raycast;
pub mod scene;
pub mod selector;
pub mod stages;
pub mod waypoint;
pub mod window;
pub mod zindex;

pub mod prelude {
    pub use crate::{
        aabb::Aabb2,
        camera::{CameraController, CameraMoveEvent, MainCamera},
        cursor::Cursor,
        effects,
        effects::EffectCommands,
        grid::{
            CreateWaypointEvent, EntityFlowGrid2, EntityGridEvent, EntitySet, Grid2, Grid2Plugin,
            GridEntity, GridSize, GridSpec, Obstacle, RowCol, RowColDistance,
        },
        inputs::{ControlAction, ControlEvent, InputState},
        meshes,
<<<<<<< HEAD
        objects::{Config, Configs, Health, Object, Objective, Objectives, Team},
=======
        objects::{Config, Configs, Health, Object, Objective, ObjectiveDebugger, Team},
>>>>>>> e088fa63
        physics::{Acceleration, PhysicsBundle, PhysicsMaterial, PhysicsMaterialType, Velocity},
        raycast::{RaycastEvent, RaycastTarget},
        selector::Selected,
        stages::SystemStage,
        waypoint::Waypoint,
        window, zindex,
    };
}

use prelude::*;

fn main() {
    App::new()
        .add_plugins((
            DefaultPlugins
                .set(AssetPlugin {
                    watch_for_changes_override: Some(true),
                    ..default()
                })
                .set(window::custom_plugin()),
            inputs::InputActionPlugin,
            grid::GridPlugin,
            objects::ObjectsPlugin,
            scene::LoadableScenePlugin,
            selector::SelectorPlugin,
            waypoint::WaypointPlugin,
            raycast::RaycastPlugin,
            camera::CameraPlugin,
            physics::PhysicsPlugin,
            cursor::CursorPlugin,
            effects::EffectsPlugin,
        ))
        .add_systems(Startup, startup)
        .add_systems(
            FixedUpdate,
            (window::resize_window.in_set(SystemStage::Spawn),),
        )
        .run();
}

fn startup(mut commands: Commands) {
    commands.spawn((TextBundle::from_section(
        [
            "  Controls:",
            "    Create your spawner: enter",
            "    Move camera: move mouse to border",
            "    Move waypoint: right click",
            "    Spawn zooids: 'z'",
            "    Despawn zooids: 'd'",
            "    Save scene: 's'",
            "    Open editor: 'e'",
            "    -",
        ]
        .join("\n"),
        TextStyle {
            font_size: 18.0,
            ..default()
        },
    )
    .with_style(Style {
        align_self: AlignSelf::FlexEnd,
        ..default()
    }),));
}<|MERGE_RESOLUTION|>--- conflicted
+++ resolved
@@ -30,11 +30,9 @@
         },
         inputs::{ControlAction, ControlEvent, InputState},
         meshes,
-<<<<<<< HEAD
-        objects::{Config, Configs, Health, Object, Objective, Objectives, Team},
-=======
-        objects::{Config, Configs, Health, Object, Objective, ObjectiveDebugger, Team},
->>>>>>> e088fa63
+        objects::{
+            Config, Configs, Health, Object, Objective, ObjectiveDebugger, Objectives, Team,
+        },
         physics::{Acceleration, PhysicsBundle, PhysicsMaterial, PhysicsMaterialType, Velocity},
         raycast::{RaycastEvent, RaycastTarget},
         selector::Selected,
